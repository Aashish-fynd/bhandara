--- conflicted
+++ resolved
@@ -11,12 +11,8 @@
 import { isEmpty } from "@/utils";
 import { EMediaType } from "@/definitions/enums";
 import { IMedia } from "@/definitions/types";
-<<<<<<< HEAD
 import { generateImageVariants } from "@/utils/compression";
-=======
-import { generateImageVariants, generateVideoThumbnails } from "@/utils/compression";
-import axios from "axios";
->>>>>>> dd303d31
+
 
 export interface IAttachedFile extends Omit<IPickerAsset, "uri"> {
   error?: string;
@@ -95,31 +91,6 @@
 
     const baseName = result.url.split("/").pop() || "";
 
-<<<<<<< HEAD
-    // notify server for further processing
-    axiosClient
-      .post('/webhooks/on-upload-complete', { id: result.id })
-      .catch(() => {});
-=======
-    if (type === EMediaType.Video) {
-      generateVideoThumbnails(uri)
-        .then(async (thumbs) => {
-          await Promise.all(
-            thumbs.map(async (t) => {
-              const signed = await getPublicUploadSignedURL(`${baseName}${t.suffix}.jpg`, opts.pPath);
-              await axios.put(signed.signedUrl, t.blob, {
-                headers: { "Content-Type": t.blob?.type }
-              });
-            })
-          );
-          await updateMedia(result.id, {
-            thumbnail: `${opts.pPath}/${baseName}@2x.jpg`
-          });
-        })
-        .catch((err) => console.error(err));
-    }
->>>>>>> dd303d31
-
     if (type === EMediaType.Image) {
       generateImageVariants(uri, mimeType)
         .then(async (variants) => {
@@ -134,6 +105,9 @@
         })
         .catch((err) => console.error(err));
     }
+    axiosClient
+      .post('/webhooks/on-upload-complete', { id: result.id })
+      .catch(() => {});
 
     // Update with 100% when complete
     setAttachedFiles((prev) =>
