import { Platform } from "react-native";

async function compressVideoWeb(blob: Blob, targetSize: number): Promise<Blob> {
  const url = URL.createObjectURL(blob);
  const video = document.createElement("video");
  video.src = url;
  video.muted = true;
  await new Promise((res) => video.addEventListener("loadedmetadata", res, { once: true }));
  const bitsPerSecond = video.duration ? (targetSize * 8) / video.duration : undefined;
  const stream = (video as any).captureStream();
  const chunks: BlobPart[] = [];
  const recorder = new MediaRecorder(stream, { mimeType: "video/webm", videoBitsPerSecond: bitsPerSecond });
  recorder.ondataavailable = (e) => e.data.size && chunks.push(e.data);
  const stopPromise = new Promise<Blob>((resolve) => {
    recorder.onstop = () => resolve(new Blob(chunks, { type: "video/webm" }));
  });
  recorder.start();
  video.play();
  await new Promise((res) => video.addEventListener("ended", res, { once: true }));
  recorder.stop();
  const result = await stopPromise;
  URL.revokeObjectURL(url);
  return result;
}

export interface CompressResult {
  uri: string;
  blob?: Blob;
  size?: number;
}

export interface CompressOptions {
  mimeType?: string;
  percentage?: number; // desired size percentage of original file
}

export async function compressFile(uri: string, options: CompressOptions = {}): Promise<CompressResult> {
  const { mimeType, percentage = 100 } = options;
  const isImage = mimeType?.startsWith("image");
  const isVideo = mimeType?.startsWith("video");
  if (!isImage && !isVideo) {
    const blob = Platform.OS === "web" ? await fetch(uri).then((r) => r.blob()) : undefined;
    return { uri, blob, size: blob?.size };
  }

  if (isImage) {
    if (Platform.OS === "web") {
      const { default: imageCompression } = await require("browser-image-compression");
      const blob = await fetch(uri).then((r) => r.blob());
      const maxSizeMB = (blob.size / 1024 / 1024) * (percentage / 100);
      const compressed = await imageCompression(blob, {
        maxSizeMB,
        maxWidthOrHeight: 1280,
        useWebWorker: true,
      });
      return { uri: URL.createObjectURL(compressed), blob: compressed, size: compressed.size };
    } else {
<<<<<<< HEAD
      const { Image } = await require("react-native-compressor" as any);
      const compressedUri: string = await Image.compress(uri, { compressionMethod: "auto" });
      return { uri: compressedUri };
=======
      const { Image } = await import("react-native-compressor" as any);
      const compressedUri: string = await Image.compress(uri, {
        compressionMethod: "auto",
        quality: percentage,
      });
      try {
        const b = await fetch(compressedUri).then((r) => r.blob());
        return { uri: compressedUri, size: b.size };
      } catch {
        return { uri: compressedUri };
      }
>>>>>>> 4c8bcd98
    }
  }

  if (isVideo) {
    if (Platform.OS === "web") {
      const blob = await fetch(uri).then((r) => r.blob());
      const target = blob.size * (percentage / 100);
      const compressed = await compressVideoWeb(blob, target);
      return { uri: URL.createObjectURL(compressed), blob: compressed, size: compressed.size };
    }

    const { Video } = await require("react-native-compressor" as any);
    const compressedUri: string = await Video.compress(uri, {
      compressionMethod: "auto",
      quality: percentage,
    });
    try {
      const b = await fetch(compressedUri).then((r) => r.blob());
      return { uri: compressedUri, size: b.size };
    } catch {
      return { uri: compressedUri };
    }
  }

  return { uri };
}<|MERGE_RESOLUTION|>--- conflicted
+++ resolved
@@ -51,19 +51,14 @@
       const compressed = await imageCompression(blob, {
         maxSizeMB,
         maxWidthOrHeight: 1280,
-        useWebWorker: true,
+        useWebWorker: true
       });
       return { uri: URL.createObjectURL(compressed), blob: compressed, size: compressed.size };
     } else {
-<<<<<<< HEAD
       const { Image } = await require("react-native-compressor" as any);
-      const compressedUri: string = await Image.compress(uri, { compressionMethod: "auto" });
-      return { uri: compressedUri };
-=======
-      const { Image } = await import("react-native-compressor" as any);
       const compressedUri: string = await Image.compress(uri, {
         compressionMethod: "auto",
-        quality: percentage,
+        quality: percentage
       });
       try {
         const b = await fetch(compressedUri).then((r) => r.blob());
@@ -71,7 +66,6 @@
       } catch {
         return { uri: compressedUri };
       }
->>>>>>> 4c8bcd98
     }
   }
 
@@ -86,7 +80,7 @@
     const { Video } = await require("react-native-compressor" as any);
     const compressedUri: string = await Video.compress(uri, {
       compressionMethod: "auto",
-      quality: percentage,
+      quality: percentage
     });
     try {
       const b = await fetch(compressedUri).then((r) => r.blob());
