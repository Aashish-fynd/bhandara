--- conflicted
+++ resolved
@@ -1,9 +1,9 @@
 import { Platform } from "react-native";
 
-<<<<<<< HEAD
 let workerClientPromise: Promise<{
   runWorker: <T>(action: string, payload: any) => Promise<T>;
 } | null> | null = null;
+
 async function getWorkerClient() {
   if (Platform.OS !== "web") return null;
   if (!workerClientPromise) {
@@ -12,11 +12,9 @@
   return workerClientPromise;
 }
 
-=======
 /**
  * Compress a video blob in the browser to roughly the target size.
  */
->>>>>>> 10913563
 async function compressVideoWeb(blob: Blob, targetSize: number): Promise<Blob> {
   const url = URL.createObjectURL(blob);
   const video = document.createElement("video");
@@ -48,28 +46,16 @@
 
 export interface CompressOptions {
   mimeType?: string;
-<<<<<<< HEAD
   percentage?: number; // desired size percentage of original file
   width?: number;
   height?: number;
 }
 
-export async function compressFile(uri: string, options: CompressOptions = {}): Promise<CompressResult> {
-  const { mimeType, percentage = 100, width, height } = options;
-=======
-  /** Desired size percentage of the original file */
-  percentage?: number;
-}
-
 /**
  * Compress an image or video file according to the provided options.
  */
-export async function compressFile(
-  uri: string,
-  options: CompressOptions = {}
-): Promise<CompressResult> {
-  const { mimeType, percentage = 100 } = options;
->>>>>>> 10913563
+export async function compressFile(uri: string, options: CompressOptions = {}): Promise<CompressResult> {
+  const { mimeType, percentage = 100, width, height } = options;
   const isImage = mimeType?.startsWith("image");
   const isVideo = mimeType?.startsWith("video");
   if (!isImage && !isVideo) {
