/**
 * @openapi
 * components:
 *   schemas:
 *     Event:
 *       type: object
 *       properties:
 *         id:
 *           type: string
 *         name:
 *           type: string
 *         description:
 *           type: string
 *         location:
 *           type: object
 *         status:
 *           type: string
 *         tags:
 *           type: array
 *           items:
 *             type: object
 */
import { Router } from "express";
import {
  asyncHandler,
  sessionParser,
  userParser,
  validateParams,
} from "@middlewares";

import {
  deleteEvent,
  updateEvent,
  getEventById,
  createEvent,
  getEvents,
  createEventTag,
  deleteEventTag,
  eventJoinLeaveHandler,
  verifyEvent,
  associateEventMedia,
  deleteEventMedia,
  getEventThreads,
} from "@features/events/controller";
const router = Router();

/**
 * @openapi
 * /events:
 *   get:
 *     tags: [Events]
 *     summary: List events
<<<<<<< HEAD
 *     responses:
 *       200:
 *         description: List of events
 *         content:
 *           application/json:
 *             schema:
 *               type: array
 *               items:
 *                 $ref: '#/components/schemas/Event'
=======
>>>>>>> bc2dfa92
 *   post:
 *     tags: [Events]
 *     summary: Create event
 *     requestBody:
 *       required: true
 *       content:
 *         application/json:
 *           schema:
 *             $ref: '#/components/schemas/Event'
<<<<<<< HEAD
 *     responses:
 *       201:
 *         description: Created event
 *         content:
 *           application/json:
 *             schema:
 *               $ref: '#/components/schemas/Event'
=======
>>>>>>> bc2dfa92
 */
router.use([sessionParser, userParser]);

router.route("/").get(asyncHandler(getEvents)).post(asyncHandler(createEvent));

router
  .route("/:eventId")
  /**
   * @openapi
   * /events/{eventId}:
   *   get:
   *     tags: [Events]
<<<<<<< HEAD
 *     summary: Get event by ID
 *     parameters:
 *       - in: path
 *         name: eventId
 *         required: true
 *         schema:
 *           type: string
 *     responses:
 *       200:
 *         description: Event data
 *         content:
 *           application/json:
 *             schema:
 *               $ref: '#/components/schemas/Event'
 *   put:
 *     tags: [Events]
 *     summary: Update event
 *     requestBody:
 *       required: true
 *       content:
 *         application/json:
 *           schema:
 *             $ref: '#/components/schemas/Event'
 *     responses:
 *       200:
 *         description: Updated event
 *         content:
 *           application/json:
 *             schema:
 *               $ref: '#/components/schemas/Event'
 *   delete:
 *     tags: [Events]
 *     summary: Delete event
 *     responses:
 *       200:
 *         description: Deleted event
 *         content:
 *           application/json:
 *             schema:
 *               $ref: '#/components/schemas/Event'
 */
=======
   *     summary: Get event by ID
   *     parameters:
   *       - in: path
   *         name: eventId
   *         required: true
   *         schema:
   *           type: string
   *   put:
   *     tags: [Events]
   *     summary: Update event
   *     requestBody:
   *       required: true
   *       content:
   *         application/json:
   *           schema:
   *             $ref: '#/components/schemas/Event'
   *   delete:
   *     tags: [Events]
   *     summary: Delete event
   */
>>>>>>> bc2dfa92
  .get([validateParams(["eventId"])], asyncHandler(getEventById))
  .put([validateParams(["eventId"])], asyncHandler(updateEvent))
  .delete([validateParams(["eventId"])], asyncHandler(deleteEvent));

/**
 * @openapi
 * /events/{eventId}/tags/{tagId}/associate:
<<<<<<< HEAD
 *   patch:
=======
 *   post:
>>>>>>> bc2dfa92
 *     tags: [Events]
 *     summary: Associate tag to event
 *     parameters:
 *       - in: path
 *         name: eventId
 *         required: true
 *         schema:
 *           type: string
 *       - in: path
 *         name: tagId
 *         required: true
 *         schema:
 *           type: string
 *     responses:
 *       201:
 *         description: Tag associated
<<<<<<< HEAD
 *         content:
 *           application/json:
 *             schema:
 *               $ref: '#/components/schemas/Tag'
*/
router.patch(
=======
 */
router.post(
>>>>>>> bc2dfa92
  "/:eventId/tags/:tagId/associate",
  [validateParams(["eventId", "tagId"])],
  asyncHandler(createEventTag)
);

/**
 * @openapi
 * /events/{eventId}/tags/{tagId}:
 *   delete:
 *     tags: [Events]
 *     summary: Remove tag from event
 *     parameters:
 *       - in: path
 *         name: eventId
 *         required: true
 *         schema:
 *           type: string
 *       - in: path
 *         name: tagId
 *         required: true
 *         schema:
 *           type: string
 *     responses:
 *       200:
 *         description: Tag removed
 */
router.delete(
  "/:eventId/tags/:tagId",
  [validateParams(["eventId", "tagId"])],
  asyncHandler(deleteEventTag)
);

/**
 * @openapi
 * /events/{eventId}/threads:
 *   get:
 *     tags: [Events]
 *     summary: Get threads for event
 *     parameters:
 *       - in: path
 *         name: eventId
 *         required: true
 *         schema:
 *           type: string
 *     responses:
 *       200:
 *         description: List of threads
 */
router.get(
  "/:eventId/threads",
  [validateParams(["eventId"])],
  asyncHandler(getEventThreads)
);

/**
 * @openapi
 * /events/{eventId}/verify:
 *   post:
 *     tags: [Events]
 *     summary: Verify event attendance
 *     parameters:
 *       - in: path
 *         name: eventId
 *         required: true
 *         schema:
 *           type: string
 *     requestBody:
 *       required: true
 *       content:
 *         application/json:
 *           schema:
 *             type: object
 *             properties:
 *               currentCoordinates:
 *                 type: object
 *     responses:
 *       200:
 *         description: Verification result
 */
router.post("/:eventId/verify", asyncHandler(verifyEvent));
/**
 * @openapi
 * /events/{eventId}/{action}:
 *   get:
 *     tags: [Events]
 *     summary: Join or leave event
 *     parameters:
 *       - in: path
 *         name: eventId
 *         required: true
 *         schema:
 *           type: string
 *       - in: path
 *         name: action
 *         required: true
 *         schema:
 *           type: string
 *           enum: [join, leave]
 *     responses:
 *       200:
 *         description: Join/leave status
 */
router.get(
  "/:eventId/:action",
  [validateParams(["eventId", "action"])],
  asyncHandler(eventJoinLeaveHandler)
);

/**
 * @openapi
 * /events/{eventId}/media/{mediaId}/associate:
<<<<<<< HEAD
 *   patch:
=======
 *   get:
>>>>>>> bc2dfa92
 *     tags: [Events]
 *     summary: Associate media with event
 *     parameters:
 *       - in: path
 *         name: eventId
 *         required: true
 *         schema:
 *           type: string
 *       - in: path
 *         name: mediaId
 *         required: true
 *         schema:
 *           type: string
 *     responses:
 *       200:
 *         description: Media associated
<<<<<<< HEAD
 *         content:
 *           application/json:
 *             schema:
 *               $ref: '#/components/schemas/Event'
*/
router.patch(
=======
 */
router.get(
>>>>>>> bc2dfa92
  "/:eventId/media/:mediaId/associate",
  [validateParams(["eventId", "mediaId"])],
  asyncHandler(associateEventMedia)
);

/**
 * @openapi
 * /events/{eventId}/media/{mediaId}:
 *   delete:
 *     tags: [Events]
 *     summary: Delete event media
 *     parameters:
 *       - in: path
 *         name: eventId
 *         required: true
 *         schema:
 *           type: string
 *       - in: path
 *         name: mediaId
 *         required: true
 *         schema:
 *           type: string
 *     responses:
 *       200:
 *         description: Media deleted
 */
router.delete(
  "/:eventId/media/:mediaId",
  [validateParams(["eventId", "mediaId"])],
  asyncHandler(deleteEventMedia)
);

export default router;<|MERGE_RESOLUTION|>--- conflicted
+++ resolved
@@ -44,13 +44,14 @@
 } from "@features/events/controller";
 const router = Router();
 
+router.use([sessionParser, userParser]);
+
 /**
  * @openapi
  * /events:
  *   get:
  *     tags: [Events]
  *     summary: List events
-<<<<<<< HEAD
  *     responses:
  *       200:
  *         description: List of events
@@ -60,8 +61,6 @@
  *               type: array
  *               items:
  *                 $ref: '#/components/schemas/Event'
-=======
->>>>>>> bc2dfa92
  *   post:
  *     tags: [Events]
  *     summary: Create event
@@ -71,7 +70,6 @@
  *         application/json:
  *           schema:
  *             $ref: '#/components/schemas/Event'
-<<<<<<< HEAD
  *     responses:
  *       201:
  *         description: Created event
@@ -79,11 +77,7 @@
  *           application/json:
  *             schema:
  *               $ref: '#/components/schemas/Event'
-=======
->>>>>>> bc2dfa92
- */
-router.use([sessionParser, userParser]);
-
+ */
 router.route("/").get(asyncHandler(getEvents)).post(asyncHandler(createEvent));
 
 router
@@ -93,49 +87,6 @@
    * /events/{eventId}:
    *   get:
    *     tags: [Events]
-<<<<<<< HEAD
- *     summary: Get event by ID
- *     parameters:
- *       - in: path
- *         name: eventId
- *         required: true
- *         schema:
- *           type: string
- *     responses:
- *       200:
- *         description: Event data
- *         content:
- *           application/json:
- *             schema:
- *               $ref: '#/components/schemas/Event'
- *   put:
- *     tags: [Events]
- *     summary: Update event
- *     requestBody:
- *       required: true
- *       content:
- *         application/json:
- *           schema:
- *             $ref: '#/components/schemas/Event'
- *     responses:
- *       200:
- *         description: Updated event
- *         content:
- *           application/json:
- *             schema:
- *               $ref: '#/components/schemas/Event'
- *   delete:
- *     tags: [Events]
- *     summary: Delete event
- *     responses:
- *       200:
- *         description: Deleted event
- *         content:
- *           application/json:
- *             schema:
- *               $ref: '#/components/schemas/Event'
- */
-=======
    *     summary: Get event by ID
    *     parameters:
    *       - in: path
@@ -143,6 +94,13 @@
    *         required: true
    *         schema:
    *           type: string
+   *     responses:
+   *       200:
+   *         description: Event data
+   *         content:
+   *           application/json:
+   *             schema:
+   *               $ref: '#/components/schemas/Event'
    *   put:
    *     tags: [Events]
    *     summary: Update event
@@ -152,11 +110,24 @@
    *         application/json:
    *           schema:
    *             $ref: '#/components/schemas/Event'
+   *     responses:
+   *       200:
+   *         description: Updated event
+   *         content:
+   *           application/json:
+   *             schema:
+   *               $ref: '#/components/schemas/Event'
    *   delete:
    *     tags: [Events]
    *     summary: Delete event
+   *     responses:
+   *       200:
+   *         description: Deleted event
+   *         content:
+   *           application/json:
+   *             schema:
+   *               $ref: '#/components/schemas/Event'
    */
->>>>>>> bc2dfa92
   .get([validateParams(["eventId"])], asyncHandler(getEventById))
   .put([validateParams(["eventId"])], asyncHandler(updateEvent))
   .delete([validateParams(["eventId"])], asyncHandler(deleteEvent));
@@ -164,11 +135,7 @@
 /**
  * @openapi
  * /events/{eventId}/tags/{tagId}/associate:
-<<<<<<< HEAD
  *   patch:
-=======
- *   post:
->>>>>>> bc2dfa92
  *     tags: [Events]
  *     summary: Associate tag to event
  *     parameters:
@@ -185,17 +152,12 @@
  *     responses:
  *       201:
  *         description: Tag associated
-<<<<<<< HEAD
  *         content:
  *           application/json:
  *             schema:
  *               $ref: '#/components/schemas/Tag'
-*/
+ */
 router.patch(
-=======
- */
-router.post(
->>>>>>> bc2dfa92
   "/:eventId/tags/:tagId/associate",
   [validateParams(["eventId", "tagId"])],
   asyncHandler(createEventTag)
@@ -276,6 +238,7 @@
  *         description: Verification result
  */
 router.post("/:eventId/verify", asyncHandler(verifyEvent));
+
 /**
  * @openapi
  * /events/{eventId}/{action}:
@@ -307,11 +270,7 @@
 /**
  * @openapi
  * /events/{eventId}/media/{mediaId}/associate:
-<<<<<<< HEAD
  *   patch:
-=======
- *   get:
->>>>>>> bc2dfa92
  *     tags: [Events]
  *     summary: Associate media with event
  *     parameters:
@@ -328,17 +287,12 @@
  *     responses:
  *       200:
  *         description: Media associated
-<<<<<<< HEAD
  *         content:
  *           application/json:
  *             schema:
  *               $ref: '#/components/schemas/Event'
-*/
+ */
 router.patch(
-=======
- */
-router.get(
->>>>>>> bc2dfa92
   "/:eventId/media/:mediaId/associate",
   [validateParams(["eventId", "mediaId"])],
   asyncHandler(associateEventMedia)
