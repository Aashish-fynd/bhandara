--- conflicted
+++ resolved
@@ -138,11 +138,7 @@
 
       const results = await Promise.all(promises);
 
-<<<<<<< HEAD
-      const updatedUser = (results[0] as any).dataValues ?? results[0];
-=======
-      const updatedUser = results[0].data.dataValues as IBaseUser;
->>>>>>> 728ab68b
+      const updatedUser = results[0].dataValues as IBaseUser;
 
       await this.deleteCache(id);
 
