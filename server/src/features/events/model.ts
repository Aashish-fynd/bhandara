--- conflicted
+++ resolved
@@ -13,18 +13,15 @@
   IReaction,
 } from "@definitions/types";
 
-<<<<<<< HEAD
 const sequelize = getDBConnection();
-=======
+
+// Create a type that makes timestamp fields optional for model attributes
+type EventAttributes = Omit<IEvent, "createdAt" | "updatedAt" | "deletedAt">;
+
 /**
  * Sequelize model representing an event. Complex fields like location and
  * participants are stored as JSONB columns.
  */
->>>>>>> b544f6be
-
-// Create a type that makes timestamp fields optional for model attributes
-type EventAttributes = Omit<IEvent, "createdAt" | "updatedAt" | "deletedAt">;
-
 export class Event extends Model<EventAttributes, EventAttributes> {
   declare id: string;
   declare name: string;
